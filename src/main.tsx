--- conflicted
+++ resolved
@@ -20,14 +20,6 @@
 import Home from "../src/Home";
 import { rpcHost, candyMachineId, network } from "./config";
 
-<<<<<<< HEAD
-const network = (process.env.NEXT_PUBLIC_SOLANA_NETWORK ||
-  WalletAdapterNetwork.Mainnet) as WalletAdapterNetwork;
-// const network = WalletAdapterNetwork.Devnet;
-const rpcHost = process.env.NEXT_PUBLIC_RPC_HOST || clusterApiUrl(network);
-=======
-
->>>>>>> 5c93cf33
 const theme = createTheme({
   palette: {
     type: "dark",
