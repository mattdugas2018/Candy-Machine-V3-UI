--- conflicted
+++ resolved
@@ -26,11 +26,8 @@
 import { useEffect, useMemo, useState } from "react";
 import styled from "styled-components";
 import { MintCounterBorsh } from "./borsh/mintCounter";
-<<<<<<< HEAD
 import { GatewayProvider } from "@civic/solana-gateway-react";
-=======
 import { network } from "./config";
->>>>>>> 5c93cf33
 
 import { MultiMintButton } from "./MultiMintButton";
 import {
@@ -423,17 +420,11 @@
         setGuards(guardsLocal);
       }
     })();
-  }, [wallet, candyMachine, balance, connection]);
+  }, [wallet, candyMachine, balance, connection, mx]);
   useEffect(() => {
     console.log({ guards });
   }, [guards]);
-  useEffect(refreshCandyMachineState, [
-    wallet,
-    props.candyMachineId,
-    connection,
-    isEnded,
-    isPresale,
-  ]);
+  useEffect(refreshCandyMachineState, [wallet, props.candyMachineId, connection, isEnded, isPresale, mx]);
   useEffect(() => {
     if (mintedItems?.length === 0) throwConfetti();
   }, [mintedItems]);
@@ -526,9 +517,8 @@
                 <ConnectButton>Connect Wallet</ConnectButton>
               ) : !isWLOnly || whitelistTokenBalance > 0 ? (
                 <>
-<<<<<<< HEAD
-
-              <div>
+
+              <>
                 {!!itemsRemaining &&
                 candyMachine?.candyGuard?.guards.gatekeeper &&
                 wallet.publicKey &&
@@ -546,7 +536,7 @@
                     options={{ autoShowModal: false }}
                     stage="dev"
                   >
-                    <MintButton
+                    <MultiMintButton
                     candyMachine={candyMachine}
                     gatekeeperNetwork={gatekeeperNetwork}
                     isMinting={isMinting}
@@ -554,24 +544,19 @@
                     isActive={!!itemsRemaining}
                     isEnded={isEnded}
                     isSoldOut={!itemsRemaining}
-                    limitReached={
-                      !!(
-                        guards?.mintLimit?.settings?.limit &&
-                        !(
-                          (guards?.mintLimit?.mintCounter?.count || 0) <
-                          guards?.mintLimit?.settings?.limit
-                        )
-                      )
+                    limit={
+                      guards?.mintLimit?.settings?.limit
+                        ? guards?.mintLimit?.settings?.limit -
+                          (guards?.mintLimit?.mintCounter?.count || 0)
+                        : 10
                     }
                     onMint={startMint}
-                    // price={0}
+                    price={price}
+                    priceLabel={priceLabel}
                   />
                   </GatewayProvider>
                 ) : (
-                  <MintButton
-=======
                   <MultiMintButton
->>>>>>> 5c93cf33
                     candyMachine={candyMachine}
                     isMinting={isMinting}
                     setIsMinting={setIsMinting}
@@ -589,7 +574,7 @@
                     priceLabel={priceLabel}
                   />
                 )}
-              </div>
+              </>
                 </>
               ) : (
                 <h1>Mint is private.</h1>
